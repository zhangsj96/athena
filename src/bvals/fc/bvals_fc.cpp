--- conflicted
+++ resolved
@@ -1532,11 +1532,6 @@
   }
 
   // clear shearing box boundary communications
-<<<<<<< HEAD
-  if (SHEARING_BOX) {
-    //! \todo (felker):
-    //! * clear sflag arrays for shearing box boundary communications
-=======
   if (pbval_->shearing_box == 1) {
     // TODO(KGF): clear sflag arrays
     if (phase == BoundaryCommSubset::all) {
@@ -1554,7 +1549,6 @@
         }
       }
     }
->>>>>>> 3106de62
     for (int upper=0; upper<2; upper++) {
       if (pbval_->is_shear[upper]) {
         for (int n=0; n<4; n++) {
