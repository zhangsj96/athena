--- conflicted
+++ resolved
@@ -330,18 +330,12 @@
       for (int i=il-1; i<=iu; ++i) {
         wl(n,k,j,i+1) = ql_iph(n,i);
         wr(n,k,j,i  ) = qr_imh(n,i);
-<<<<<<< HEAD
-        // Reapply EOS floors to both L/R reconstructed primitive states
-        // TODO(kfelker): only needs to be called 1x for all NHYDRO
-        pmb->peos->ApplyPrimitiveFloors(wl, k, j, i+1);
-        pmb->peos->ApplyPrimitiveFloors(wr, k, j, i);
-=======
->>>>>>> 4b0e3bb7
       }
     }
 #pragma omp simd
     for (int i=il-1; i<=iu; ++i) {
       // Reapply EOS floors to both L/R reconstructed primitive states
+      // TODO(kfelker): check that fused loop with NWAVE redundant application is slower
       pmb->peos->ApplyPrimitiveFloors(wl, k, j, i+1);
       pmb->peos->ApplyPrimitiveFloors(wr, k, j, i);
     }
@@ -642,13 +636,6 @@
       for (int i=il; i<=iu; ++i) {
         wl(n,k,j+1,i) = ql_jph(n,i);
         wr(n,k,j  ,i) = qr_jmh(n,i);
-<<<<<<< HEAD
-        // Reapply EOS floors to both L/R reconstructed primitive states
-        // TODO(kfelker): only needs to be called 1x for all NHYDRO
-        pmb->peos->ApplyPrimitiveFloors(wl, k, j+1, i);
-        pmb->peos->ApplyPrimitiveFloors(wr, k, j, i);
-=======
->>>>>>> 4b0e3bb7
       }
     }
 #pragma omp simd
@@ -957,13 +944,6 @@
       for (int i=il; i<=iu; ++i) {
         wl(n,k+1,j,i) = ql_kph(n,i);
         wr(n,k  ,j,i) = qr_kmh(n,i);
-<<<<<<< HEAD
-        // Reapply EOS floors to both L/R reconstructed primitive states
-        // TODO(kfelker): only needs to be called 1x for all NHYDRO
-        pmb->peos->ApplyPrimitiveFloors(wl, k+1, j, i);
-        pmb->peos->ApplyPrimitiveFloors(wr, k, j, i);
-=======
->>>>>>> 4b0e3bb7
       }
     }
 #pragma omp simd
