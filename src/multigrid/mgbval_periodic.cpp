--- conflicted
+++ resolved
@@ -18,17 +18,10 @@
 
 
 //----------------------------------------------------------------------------------------
-<<<<<<< HEAD
-//! \fn MGPeriodicInnerX1(AthenaArray<Real> &dst, Real time, int nvar,
-//!               int is, int ie, int js, int je, int ks, int ke, int ngh,
-//!               Real x0, Real y0, Real z0, Real dx, Real dy, Real dz)
-//! \brief Periodic (default) boundary condition in the inner-X1 direction
-=======
 //! \fn void MGPeriodicInnerX1(AthenaArray<Real> &dst, Real time,
 //                     int nvar, int is, int ie, int js, int je, int ks, int ke, int ngh,
 //                     const MGCoordinates &coord)
 //  \brief Periodic (default) boundary condition in the inner-X1 direction
->>>>>>> 5b1b8c41
 
 void MGPeriodicInnerX1(AthenaArray<Real> &dst, Real time, int nvar,
                        int is, int ie, int js, int je, int ks, int ke, int ngh,
@@ -46,17 +39,10 @@
 
 
 //----------------------------------------------------------------------------------------
-<<<<<<< HEAD
-//! \fn MGPeriodicOuterX1(AthenaArray<Real> &dst, Real time, int nvar,
-//!               int is, int ie, int js, int je, int ks, int ke, int ngh,
-//!               Real x0, Real y0, Real z0, Real dx, Real dy, Real dz)
-//! \brief Periodic (default) boundary condition in the outer-X1 direction
-=======
 //! \fn void MGPeriodicOuterX1(AthenaArray<Real> &dst, Real time,
 //                     int nvar, int is, int ie, int js, int je, int ks, int ke, int ngh,
 //                     const MGCoordinates &coord)
 //  \brief Periodic (default) boundary condition in the outer-X1 direction
->>>>>>> 5b1b8c41
 
 void MGPeriodicOuterX1(AthenaArray<Real> &dst, Real time, int nvar,
                        int is, int ie, int js, int je, int ks, int ke, int ngh,
@@ -74,17 +60,10 @@
 
 
 //----------------------------------------------------------------------------------------
-<<<<<<< HEAD
-//! \fn MGPeriodicInnerX2(AthenaArray<Real> &dst, Real time, int nvar,
-//!               int is, int ie, int js, int je, int ks, int ke, int ngh,
-//!               Real x0, Real y0, Real z0, Real dx, Real dy, Real dz)
-//! \brief Periodic (default) boundary condition in the inner-X2 direction
-=======
 //! \fn void MGPeriodicInnerX2(AthenaArray<Real> &dst, Real time,
 //                     int nvar, int is, int ie, int js, int je, int ks, int ke, int ngh,
 //                     const MGCoordinates &coord)
 //  \brief Periodic (default) boundary condition in the inner-X2 direction
->>>>>>> 5b1b8c41
 
 void MGPeriodicInnerX2(AthenaArray<Real> &dst, Real time, int nvar,
                        int is, int ie, int js, int je, int ks, int ke, int ngh,
@@ -102,17 +81,10 @@
 
 
 //----------------------------------------------------------------------------------------
-<<<<<<< HEAD
-//! \fn MGPeriodicOuterX2(AthenaArray<Real> &dst, Real time, int nvar,
-//!               int is, int ie, int js, int je, int ks, int ke, int ngh,
-//!               Real x0, Real y0, Real z0, Real dx, Real dy, Real dz)
-//! \brief Periodic (default) boundary condition in the outer-X2 direction
-=======
 //! \fn void MGPeriodicOuterX2(AthenaArray<Real> &dst, Real time,
 //                     int nvar, int is, int ie, int js, int je, int ks, int ke, int ngh,
 //                     const MGCoordinates &coord)
 //  \brief Periodic (default) boundary condition in the outer-X2 direction
->>>>>>> 5b1b8c41
 
 void MGPeriodicOuterX2(AthenaArray<Real> &dst, Real time, int nvar,
                        int is, int ie, int js, int je, int ks, int ke, int ngh,
@@ -130,17 +102,10 @@
 
 
 //----------------------------------------------------------------------------------------
-<<<<<<< HEAD
-//! \fn MGPeriodicInnerX3(AthenaArray<Real> &dst, Real time, int nvar,
-//!               int is, int ie, int js, int je, int ks, int ke, int ngh,
-//!               Real x0, Real y0, Real z0, Real dx, Real dy, Real dz)
-//! \brief Periodic (default) boundary condition in the inner-X3 direction
-=======
 //! \fn void MGPeriodicInnerX3(AthenaArray<Real> &dst, Real time,
 //                     int nvar, int is, int ie, int js, int je, int ks, int ke, int ngh,
 //                     const MGCoordinates &coord)
 //  \brief Periodic (default) boundary condition in the inner-X3 direction
->>>>>>> 5b1b8c41
 
 void MGPeriodicInnerX3(AthenaArray<Real> &dst, Real time, int nvar,
                        int is, int ie, int js, int je, int ks, int ke, int ngh,
@@ -158,17 +123,10 @@
 
 
 //----------------------------------------------------------------------------------------
-<<<<<<< HEAD
-//! \fn MGPeriodicOuterX3(AthenaArray<Real> &dst, Real time, int nvar,
-//!               int is, int ie, int js, int je, int ks, int ke, int ngh,
-//!               Real x0, Real y0, Real z0, Real dx, Real dy, Real dz)
-//! \brief Periodic (default) boundary condition in the outer-X3 direction
-=======
 //! \fn void MGPeriodicOuterX3(AthenaArray<Real> &dst, Real time,
 //                     int nvar, int is, int ie, int js, int je, int ks, int ke, int ngh,
 //                     const MGCoordinates &coord)
 //  \brief Periodic (default) boundary condition in the outer-X3 direction
->>>>>>> 5b1b8c41
 
 void MGPeriodicOuterX3(AthenaArray<Real> &dst, Real time, int nvar,
                        int is, int ie, int js, int je, int ks, int ke, int ngh,
