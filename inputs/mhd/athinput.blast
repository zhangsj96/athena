<comment>
problem   = spherical blast wave
reference = Gardiner. T.A. & Stone, J.M., JCP, 205, 509 (2005)
configure = -b --prob=blast

<job>
problem_id = blast

<output1>
file_type = hst
dt        = 0.1

<output2>
file_type = vtk
variable  = prim
dt        = 0.1

<time>
cfl_number = 0.4
nlim       = -1
tlim       = 1.0

<mesh>
nx1    = 128
x1min  = -0.5
x1max  = 0.5
ix1_bc = 4     # 4: periodic
ox1_bc = 4     # 4: periodic

nx2    = 192
x2min  = -0.75
x2max  = 0.75
ix2_bc = 4      # 4: periodic
ox2_bc = 4      # 4: periodic

nx3    = 64
x3min  = -0.25
x3max  = 0.25
ix3_bc = 4      # 4: periodic
ox3_bc = 4      # 4: periodic

<meshblock>
nx1 = 64
nx2 = 64
nx3 = 64

<<<<<<< HEAD
<fluid>
gamma           = 1.6666666666666667
=======
<hydro>
gamma      = 1.6666666666666667
>>>>>>> a39f2c74
iso_sound_speed = 0.4082482905        # equavalent to sqrt(gamma*p/d) for p=0.1, d=1

<problem>
pamb   = 0.1
prat   = 100.0
damb   = 1.0
drat   = 1.0
radius = 0.1
ramp   = 0.0
b0     = 1.0
angle  = 30<|MERGE_RESOLUTION|>--- conflicted
+++ resolved
@@ -44,13 +44,8 @@
 nx2 = 64
 nx3 = 64
 
-<<<<<<< HEAD
-<fluid>
+<hydro>
 gamma           = 1.6666666666666667
-=======
-<hydro>
-gamma      = 1.6666666666666667
->>>>>>> a39f2c74
 iso_sound_speed = 0.4082482905        # equavalent to sqrt(gamma*p/d) for p=0.1, d=1
 
 <problem>
